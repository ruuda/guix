--- conflicted
+++ resolved
@@ -357,14 +357,9 @@
                                   version "/gcc-" version ".tar.bz2"))
               (sha256
                (base32
-<<<<<<< HEAD
-                "1ny4smkp5bzs3cp8ss7pl6lk8yss0d9m4av1mvdp72r1x695akxq"))
+                "0fihlcy5hnksdxk0sn6bvgnyq8gfrgs8m794b1jxwd1dxinzg3b0"))
               (patches (search-patches "gcc-strmov-store-file-names.patch"
                                        "gcc-5.0-libvtv-runpath.patch"))))))
-=======
-                "0fihlcy5hnksdxk0sn6bvgnyq8gfrgs8m794b1jxwd1dxinzg3b0"))
-              (patches (search-patches "gcc-5.0-libvtv-runpath.patch"))))))
->>>>>>> de7da4e5
 
 (define-public gcc-6
   (package
