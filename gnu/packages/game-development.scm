--- conflicted
+++ resolved
@@ -3,13 +3,8 @@
 ;;; Copyright © 2015 Mark H Weaver <mhw@netris.org>
 ;;; Copyright © 2015 Ludovic Courtès <ludo@gnu.org>
 ;;; Copyright © 2015 Alex Kost <alezost@gmail.com>
-<<<<<<< HEAD
-;;; Copyright © 2015, 2016 David Thompson <davet@gnu.org>
+;;; Copyright © 2015, 2016, 2017 David Thompson <davet@gnu.org>
 ;;; Copyright © 2016, 2017 Efraim Flashner <efraim@flashner.co.il>
-=======
-;;; Copyright © 2015, 2016, 2017 David Thompson <davet@gnu.org>
-;;; Copyright © 2016 Efraim Flashner <efraim@flashner.co.il>
->>>>>>> 7aeb4ffa
 ;;; Copyright © 2016, 2017 Kei Kebreau <kei@openmailbox.org>
 ;;; Copyright © 2016 Ricardo Wurmus <rekado@elephly.net>
 ;;; Copyright © 2016 Julian Graham <joolean@gmail.com>
